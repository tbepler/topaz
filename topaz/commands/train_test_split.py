--- conflicted
+++ resolved
@@ -26,95 +26,9 @@
 
 
 def main(args):
-<<<<<<< HEAD
-
-    seed = args.seed
-    random = np.random.RandomState(seed)
-
-    n = args.number
-
-    ## load the labels
-
-    path = args.file
-    format_ = args.format_
-    coords = file_utils.read_coordinates(path, format=format_)
-
-    ## split to coordinates up by image name
-    image_names = []
-    groups = []
-    for name,group in coords.groupby('image_name'):
-        image_names.append(name)
-        groups.append(group)
-
-    print('# splitting {} micrographs with {} labeled particles into {} train and {} test micrographs'.format(len(image_names), len(coords), len(image_names) - n, n), file=sys.stderr)
-
-    ## randomly split the labels by micrograph
-    order = random.permutation(len(image_names))
-
-    image_names_test = []
-    groups_test = []
-    for i in range(n):
-        j = order[i]
-        image_names_test.append(image_names[j])
-        groups_test.append(groups[j])
-
-    image_names_train = []
-    groups_train = []
-    for i in range(n, len(image_names)):
-        j = order[i]
-        image_names_train.append(image_names[j])
-        groups_train.append(groups[j])
-    
-    targets_train = pd.concat(groups_train, axis=0)
-    targets_test = pd.concat(groups_test, axis=0)
-
-
-    ## if the image-dir is specified, make the image list files
-    root = args.image_dir
-    ext = args.image_ext
-
-    paths_train = []
-    for image_name in image_names_train:
-        path = get_image_path(image_name, root, ext)
-        if path is not None:
-            paths_train.append(path)
-
-    paths_test = []
-    for image_name in image_names_test:
-        path = get_image_path(image_name, root, ext)
-        if path is not None:
-            paths_test.append(path)
-
-    image_list_train = pd.DataFrame({'image_name': image_names_train, 'path': paths_train})
-    image_list_test = pd.DataFrame({'image_name': image_names_test, 'path': paths_test})
-
-
-    ## write the files to the same location as the original labels
-    root = os.path.dirname(args.file)
-    basename = os.path.splitext(args.file)[0]
-
-    ## write the split targets table
-    path = basename + '_train.txt'
-    print('# writing:', path, file=sys.stderr)
-    targets_train.to_csv(path, sep='\t', index=False)
-
-    path = basename + '_test.txt'
-    print('# writing:', path, file=sys.stderr)
-    targets_test.to_csv(path, sep='\t', index=False)
-
-    ## write the image list tables
-    path = root + os.sep + 'image_list_train.txt'
-    print('# writing:', path, file=sys.stderr)
-    image_list_train.to_csv(path, sep='\t', index=False)
-
-    path = root + os.sep + 'image_list_test.txt'
-    print('# writing:', path, file=sys.stderr)
-    image_list_test.to_csv(path, sep='\t', index=False)
-=======
     image_list_train, image_list_test, targets_train, targets_test =\
         train_test_split_micrographs(args.seed, args.number, args.file, args.format_,
                                      args.image_dir, args.image_ext)
->>>>>>> dafd04a0
 
 
 if __name__ == '__main__':
