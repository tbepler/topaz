--- conflicted
+++ resolved
@@ -119,21 +119,13 @@
 
 [Click here](tutorial/01_walkthrough.ipynb) for a tutorial for using Topaz on a small demonstration dataset.
 
-<<<<<<< HEAD
 To run the tutorial, [Jupyter notebook](http://jupyter.org/install) also needs to be installed
-=======
-To run the tutorial, [jupyter notebook](http://jupyter.org/install) also needs to be installed
->>>>>>> 750f3832
 
 The tutorial data can be downloaded [here](http://bergerlab-downloads.csail.mit.edu/topaz/topaz-tutorial-data.tar.gz).
 
 # User guide
 
-<<<<<<< HEAD
 **<details><summary>Click here for a description of the Topaz pipeline and its commands</summary><p>**
-=======
-**<details><summary>Click here for a description of Topaz commands</summary><p>**
->>>>>>> 750f3832
 
 The command line interface is structured as a single entry command (topaz) with different steps defined as subcommands. A general usage guide is provided below with brief instructions for the most important subcommands in the particle picking pipeline.
 
@@ -479,11 +471,7 @@
 
 # License
 
-<<<<<<< HEAD
 Topaz is open source software released under the [GNU General Public License, Version 3](https://github.com/tbepler/topaz/blob/master/LICENSE).
-=======
-Topaz is open source software packages released under the [GNU General Public License, Version 3](https://github.com/tbepler/topaz/blob/master/LICENSE).
->>>>>>> 750f3832
 
 # Bugs & Suggestions
 
